import { trace } from "@opentelemetry/api";
import cliProgress from "cli-progress";

import { LaminarClient } from "./client";
import { EvaluationDataset, LaminarDataset } from "./datasets";
import { observe } from "./decorators";
import { Laminar } from "./laminar";
import { InitializeOptions } from "./opentelemetry-lib/interfaces";
import { SPAN_TYPE } from "./opentelemetry-lib/tracing/attributes";
import {EvaluationDatapoint} from "./types";
import {
  initializeLogger,
  newUUID,
  otelSpanIdToUUID,
  otelTraceIdToUUID,
  Semaphore,
  StringUUID,
} from "./utils";

const DEFAULT_CONCURRENCY = 5;
const MAX_EXPORT_BATCH_SIZE = 64;

declare global {
  // eslint-disable-next-line no-var
  var _evaluations: Evaluation<any, any, any>[] | undefined;
  // If true, then we need to set the evaluation globally without running it
  // eslint-disable-next-line no-var
  var _set_global_evaluation: boolean;
}

const logger = initializeLogger();

const getEvaluationUrl = (projectId: string, evaluationId: string, baseUrl?: string): string => {
  let url = baseUrl ?? "https://api.lmnr.ai";
  if (url === "https://api.lmnr.ai") {
    url = "https://www.lmnr.ai";
  }
  url = url.replace(/\/$/, '');

  if (/localhost|127\.0\.0\.1/.test(url)) {
    const port = url.match(/:\d{1,5}$/g)?.[0]?.slice(1);
    if (!port) {
      // As a best effort, we assume that the frontend is running on port 5667
      url = url + ":5667";
    }
  }
  return `${url}/project/${projectId}/evaluations/${evaluationId}`;
};

const getAverageScores =
<<<<<<< HEAD
  <D, T, O>(results: EvaluationDatapoint<D, T, O>[]): Record<string, number> => {
    const perScoreValues: Record<string, number[]> = {};
    for (const result of results) {
      for (const key in result.scores) {
        if (perScoreValues[key] && result.scores[key] !== null) {
          perScoreValues[key].push(result.scores[key]);
        } else {
          perScoreValues[key] = result.scores[key] ? [result.scores[key]] : [];
=======
    <D, T, O>(results: EvaluationDatapoint<D, T, O>[]): Record<string, number> => {
      const perScoreValues: Record<string, number[]> = {};
      for (const result of results) {
        for (const key in result.scores) {
          const score = result.scores[key]
          if (perScoreValues[key] && score !== null) {
            perScoreValues[key].push(score);
          } else {
            perScoreValues[key] = score !== null ? [score] : [];
          }
>>>>>>> ecc2d28f
        }
      }

      const averageScores: Record<string, number> = {};
      for (const key in perScoreValues) {
        averageScores[key] = perScoreValues[key].reduce((a, b) => a + b, 0)
            / perScoreValues[key].length;
      }

      return averageScores;
    };

/**
 * Configuration for the Evaluator
 */
interface EvaluatorConfig {
  /**
   * The number of data points to evaluate in parallel at a time. Defaults to 5.
   */
  concurrencyLimit?: number;
  /**
   * The project API key to use for the evaluation. If not provided,
   * the API key from the environment variable `LMNR_PROJECT_API_KEY` will be used.
   */
  projectApiKey?: string;
  /**
   * The base URL of the Laminar API. If not provided, the default is
   * `https://api.lmnr.ai`. Useful with self-hosted Laminar instances.
   * Do NOT include the port in the URL, use `httpPort` and `grpcPort` instead.
   */
  baseUrl?: string;
  /**
   * The HTTP port of the Laminar API. If not provided, the default is 443.
   */
  httpPort?: number;
  /**
   * The gRPC port of the Laminar API. If not provided, the default is 8443.
   */
  grpcPort?: number;
  /**
   * Object with modules to instrument. If not provided, all
   * available modules are instrumented.
   * See {@link https://docs.lmnr.ai/tracing/automatic-instrumentation}
   */
  instrumentModules?: InitializeOptions['instrumentModules'];
  /**
   * If true, then the spans will not be batched.
   */
  traceDisableBatch?: boolean;
  /**
   * Timeout for trace export. Defaults to 30_000 (30 seconds), which is over
   * the default OTLP exporter timeout of 10_000 (10 seconds).
   */
  traceExportTimeoutMillis?: number;
  /**
   * Defines default log level for SDK and all instrumentations.
   */
  logLevel?: "debug" | "info" | "warn" | "error";

  /**
   * Maximum number of spans to export at a time. Defaults to 64.
   */
  traceExportBatchSize?: number;
}

/**
 * Datapoint is a single data point in the evaluation. `D` is the type of the input data,
 * `T` is the type of the target data.
 */
export type Datapoint<D, T> = {
  /**
   * input to the executor function. Must be json serializable. Required.
   */
  data: D;
  /**
   * input to the evaluator function (alongside the executor output).
   * Must be json serializable.
   */
  target?: T;
  /**
   * metadata to the evaluator function. Must be json serializable.
   */
  metadata?: Record<string, any>;
}

/**
 * HumanEvaluator is a class to register a human evaluator.
 */
export class HumanEvaluator {}

export type EvaluatorFunctionReturn = number | Record<string, number>;

/**
 * EvaluatorFunction is a function that takes the output of the executor and the
 * target data, and returns a score. The score can be a single number or a record
 * of string keys and number values. The latter is useful for evaluating
 * multiple criteria in one go instead of running multiple evaluators.
 */
export type EvaluatorFunction<O, T> = (output: O, target?: T, ...args: any[]) =>
  EvaluatorFunctionReturn | Promise<EvaluatorFunctionReturn>;

interface EvaluationConstructorProps<D, T, O> {
  /**
   * List of data points to evaluate. `data` is the input to the executor function,
   * `target` is the input to the evaluator function.
   */
  data: (Datapoint<D, T>[]) | EvaluationDataset<D, T>;
  /**
   * The executor function. Takes the data point + any additional arguments
   * and returns the output to evaluate.
   */
  executor: (data: D, ...args: any[]) => O | Promise<O>;
  /**
   * Evaluator functions and names. Each evaluator function takes the output of
   * the executor _and_ the target data, and returns a score. The score can be a
   * single number or a dict of string keys and number values. If the score is a
   * single number, it will be named after the evaluator function. Evaluator
   * function names must contain only letters, digits, hyphens, underscores,
   * or spaces.
   */
  evaluators: Record<string, EvaluatorFunction<O, T> | HumanEvaluator>;
  /**
   * Name of the evaluation. If not provided, a random name will be assigned.
   */
  name?: string;
  /**
   * Optional group id of the evaluation. Only evaluations within the same
   * group_id can be visually compared. Defaults to "default".
   */
  groupName?: string;
  /**
   * Optional override configurations for the evaluator.
   */
  config?: EvaluatorConfig;
}

/**
 * Reports the whole progress to the console.
 */
class EvaluationReporter {
  private cliProgress: cliProgress.SingleBar = new cliProgress.SingleBar(
    {},
    cliProgress.Presets.shades_classic,
  );
  private progressCounter: number = 0;
  private baseUrl: string;

  constructor(
    baseUrl?: string,
  ) {
    this.baseUrl = baseUrl ?? 'https://api.lmnr.ai';
  }

  public start({ length }: { length: number }) {
    this.cliProgress.start(length, 0);
  }

  public update(batchLength: number) {
    this.progressCounter += batchLength;
    this.cliProgress.update(this.progressCounter);
  }

  // Call either error or stop, not both
  public stopWithError(error: Error) {
    this.cliProgress.stop();
    process.stdout.write(`\nError: ${error.message}\n`);
  }

  // Call either error or stop, not both
  public stop({
    averageScores,
    projectId,
    evaluationId,
  }: { averageScores: Record<string, number>, projectId: string, evaluationId: string }) {
    this.cliProgress.stop();
    const url = getEvaluationUrl(projectId, evaluationId, this.baseUrl);
    process.stdout.write(`\nCheck results at ${url}\n`);
    process.stdout.write('\nAverage scores:\n');
    for (const key in averageScores) {
      process.stdout.write(`${key}: ${JSON.stringify(averageScores[key])}\n`);
    }
    process.stdout.write('\n');
  }
}

export class Evaluation<D, T, O> {
  private isFinished: boolean = false;
  private progressReporter: EvaluationReporter;
  private data: Datapoint<D, T>[] | EvaluationDataset<D, T>;
  private executor: (data: D, ...args: any[]) => O | Promise<O>;
  private evaluators: Record<string, EvaluatorFunction<O, T> | HumanEvaluator>;
  private groupName?: string;
  private name?: string;
  private concurrencyLimit: number = DEFAULT_CONCURRENCY;
  private traceDisableBatch: boolean = false;
  private traceExportTimeoutMillis?: number;
  private traceExportBatchSize: number = MAX_EXPORT_BATCH_SIZE;
  private uploadPromises: Promise<any>[] = [];
  private client: LaminarClient;

  constructor({
    data, executor, evaluators, groupName, name, config,
  }: EvaluationConstructorProps<D, T, O>) {
    if (Object.keys(evaluators).length === 0) {
      throw new Error('No evaluators provided');
    }

    const evaluatorNameRegex = /^[\w\s-]+$/;
    // Validate evaluator keys
    for (const key in evaluators) {
      if (!evaluatorNameRegex.test(key)) {
        throw new Error(
          `Invalid evaluator key: "${key}".` +
          "Keys must only contain letters, digits, hyphens, underscores, or spaces.",
        );
      }
    }

    this.progressReporter = new EvaluationReporter(config?.baseUrl);
    this.data = data;
    this.executor = executor;
    this.evaluators = evaluators;
    this.groupName = groupName;
    this.name = name;

    if (Laminar.initialized()) {
      this.client = new LaminarClient({
        baseUrl: Laminar.getHttpUrl(),
        projectApiKey: Laminar.getProjectApiKey(),
      });
      if (config?.projectApiKey && config.projectApiKey !== Laminar.getProjectApiKey()) {
        logger.warn('Laminar was already initialized with a different project API key. ' +
          'Ignoring the project API key from the evaluation config.');
      }
      return;
    }

    const key = config?.projectApiKey ?? process.env.LMNR_PROJECT_API_KEY;
    if (key === undefined) {
      throw new Error(
        'Please initialize the Laminar object with your project API key ' +
        'or set the LMNR_PROJECT_API_KEY environment variable',
      );
    }

    const url = config?.baseUrl ?? process?.env?.LMNR_BASE_URL ?? 'https://api.lmnr.ai';
    const httpPort = config?.httpPort ?? (
      url.match(/:\d{1,5}$/g)
        ? parseInt(url.match(/:\d{1,5}$/g)![0].slice(1))
        : 443);
    const urlWithoutSlash = url.replace(/\/$/, '').replace(/:\d{1,5}$/g, '');
    const baseHttpUrl = `${urlWithoutSlash}:${httpPort}`;

    this.client = new LaminarClient({
      baseUrl: baseHttpUrl,
      projectApiKey: key,
    });

    if (config) {
      if (config.concurrencyLimit && config.concurrencyLimit < 1) {
        logger.warn(
          `concurrencyLimit must be greater than 0. Setting to default of ${DEFAULT_CONCURRENCY}`,
        );
        this.concurrencyLimit = DEFAULT_CONCURRENCY;
      } else {
        this.concurrencyLimit = config.concurrencyLimit ?? DEFAULT_CONCURRENCY;
      }
      this.traceDisableBatch = config.traceDisableBatch ?? false;
      this.traceExportTimeoutMillis = config.traceExportTimeoutMillis;
      this.traceExportBatchSize = config.traceExportBatchSize ?? MAX_EXPORT_BATCH_SIZE;
    }

    Laminar.initialize({
      projectApiKey: config?.projectApiKey,
      baseUrl: config?.baseUrl,
      httpPort: config?.httpPort,
      grpcPort: config?.grpcPort,
      instrumentModules: config?.instrumentModules,
      disableBatch: this.traceDisableBatch,
      traceExportTimeoutMillis: this.traceExportTimeoutMillis,
      maxExportBatchSize: this.traceExportBatchSize,
    });
  }

  public async run(): Promise<Record<string, number>> {
    if (this.isFinished) {
      throw new Error('Evaluation is already finished');
    }
    if (this.data instanceof LaminarDataset) {
      this.data.setClient(this.client);
    }

    this.progressReporter.start({ length: await this.getLength() });
    let resultDatapoints: EvaluationDatapoint<D, T, O>[];
    try {
      const evaluation = await this.client.evals.init(this.name, this.groupName);
      resultDatapoints = await this.evaluateInBatches(evaluation.id);
      const averageScores = getAverageScores(resultDatapoints);
      if (this.uploadPromises.length > 0) {
        await Promise.all(this.uploadPromises);
      }
      this.progressReporter.stop({
        averageScores,
        projectId: evaluation.projectId,
        evaluationId: evaluation.id,
      });
      this.isFinished = true;

      await Laminar.shutdown();
      return averageScores;
    } catch (e) {
      this.progressReporter.stopWithError(e as Error);
      this.isFinished = true;
      return {};
    }
  }

  public async evaluateInBatches(
    evalId: StringUUID,
  ): Promise<EvaluationDatapoint<D, T, O>[]> {
    const semaphore = new Semaphore(this.concurrencyLimit);
    const tasks: Promise<any>[] = [];

    const evaluateTask = async (datapoint: Datapoint<D, T>, index: number):
      Promise<[number, EvaluationDatapoint<D, T, O>]> => {
      try {
        const result = await this.evaluateDatapoint(evalId, datapoint, index);
        this.progressReporter.update(1);
        return [index, result];
      } finally {
        semaphore.release();
      }
    };

    for (let i = 0; i < await this.getLength(); i++) {
      await semaphore.acquire();
      const datapoint = Array.isArray(this.data) ? this.data[i] : await this.data.get(i);
      tasks.push(evaluateTask(datapoint, i));
    }
    const results = await Promise.all(tasks);

    // eslint-disable-next-line @typescript-eslint/no-unsafe-return
    return results.sort((a, b) => a[0] - b[0]).map(([, result]) => result);
  }

  private async evaluateDatapoint(
    evalId: StringUUID,
    datapoint: Datapoint<D, T>,
    index: number,
  ): Promise<EvaluationDatapoint<D, T, O>> {
    return observe({ name: "evaluation", traceType: "EVALUATION" }, async () => {

      trace.getActiveSpan()!.setAttribute(SPAN_TYPE, "EVALUATION");
      const executorSpan = Laminar.startSpan({
        name: "executor",
        input: datapoint.data,
      });
      executorSpan.setAttribute(SPAN_TYPE, "EXECUTOR");
      const executorSpanId = otelSpanIdToUUID(executorSpan.spanContext().spanId);
      const datapointId = newUUID();
      const partialDatapoint = {
        id: datapointId,
        data: datapoint.data,
        target: datapoint.target,
        metadata: datapoint.metadata,
        traceId: otelTraceIdToUUID(trace.getActiveSpan()!.spanContext().traceId),
        executorSpanId,
        index,
      } as EvaluationDatapoint<D, T, O>;

      // first create the datapoint in the database and await
      await this.client.evals.saveDatapoints({
        evalId,
        datapoints: [partialDatapoint],
        groupName: this.groupName,
      });

      const output = await Laminar.withSpan(
        executorSpan,
        async () => await this.executor(datapoint.data),
        true,
      );
      const target = datapoint.target;

      let scores: Record<string, number | null> = {};
      for (const [evaluatorName, evaluator] of Object.entries(this.evaluators)) {
        const value = await observe(
          { name: evaluatorName },
          async (output: O, target?: T) => {
            if (evaluator instanceof HumanEvaluator) {
              trace.getActiveSpan()!.setAttribute(SPAN_TYPE, "HUMAN_EVALUATOR");
              return null;
            } else {
              trace.getActiveSpan()!.setAttribute(SPAN_TYPE, "EVALUATOR");
              return await evaluator(output, target);
            }
          },
          output,
          target,
        );

        if (evaluator instanceof HumanEvaluator) {
          scores[evaluatorName] = null;
          continue;
        }

        if (typeof value === 'number') {
          if (isNaN(value)) {
            throw new Error(`Evaluator ${evaluatorName} returned NaN`);
          }
          scores[evaluatorName] = value;
        } else if (value !== null) {
          scores = { ...scores, ...value };
        }
      }

      const resultDatapoint = {
        id: datapointId,
        executorOutput: output,
        data: datapoint.data,
        target,
        metadata: datapoint.metadata,
        scores,
        traceId: otelTraceIdToUUID(trace.getActiveSpan()!.spanContext().traceId),
        executorSpanId,
        index,
      } as EvaluationDatapoint<D, T, O>;

      const uploadPromise = this.client.evals.saveDatapoints({
        evalId,
        datapoints: [resultDatapoint],
        groupName: this.groupName,
      });
      this.uploadPromises.push(uploadPromise);

      return resultDatapoint;
    });
  }

  private async getLength(): Promise<number> {
    return this.data instanceof EvaluationDataset ? await this.data.size() : this.data.length;
  }
}

/**
 * If added to the file which is called through lmnr eval command, then simply
 * registers the evaluation. Otherwise, returns a promise which resolves when
 * the evaluation is finished. If the evaluation has no async logic, then it
 * will be executed synchronously.
 *
 * @param props.data List of data points to evaluate. `data` is the input to the
 * executor function, `target` is the input to the evaluator function.
 * @param props.executor The executor function. Takes the data point + any
 * additional arguments and returns the output to evaluate.
 * @param props.evaluators Map from evaluator name to evaluator function. Each
 * evaluator function takes the output of the executor and the target data, and
 * returns.
 * @param props.name Optional name of the evaluation. Used to easily identify
 * the evaluation in the group.
 * @param props.config Optional override configurations for the evaluator.
 */
export async function evaluate<D, T, O>({
  data, executor, evaluators, groupName, name, config,
}: EvaluationConstructorProps<D, T, O>): Promise<void> {
  const evaluation = new Evaluation<D, T, O>({
    data,
    executor,
    evaluators,
    name,
    groupName,
    config,
  });
  if (globalThis._set_global_evaluation) {
    // TODO: if we load files concurrently, we need to use a mutex to protect
    // concurrent writes to globalThis._evaluations
    globalThis._evaluations = [...(globalThis._evaluations ?? []), evaluation];
  } else {
    await evaluation.run();
  }
}<|MERGE_RESOLUTION|>--- conflicted
+++ resolved
@@ -48,16 +48,6 @@
 };
 
 const getAverageScores =
-<<<<<<< HEAD
-  <D, T, O>(results: EvaluationDatapoint<D, T, O>[]): Record<string, number> => {
-    const perScoreValues: Record<string, number[]> = {};
-    for (const result of results) {
-      for (const key in result.scores) {
-        if (perScoreValues[key] && result.scores[key] !== null) {
-          perScoreValues[key].push(result.scores[key]);
-        } else {
-          perScoreValues[key] = result.scores[key] ? [result.scores[key]] : [];
-=======
     <D, T, O>(results: EvaluationDatapoint<D, T, O>[]): Record<string, number> => {
       const perScoreValues: Record<string, number[]> = {};
       for (const result of results) {
@@ -68,7 +58,6 @@
           } else {
             perScoreValues[key] = score !== null ? [score] : [];
           }
->>>>>>> ecc2d28f
         }
       }
 
